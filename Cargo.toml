--- conflicted
+++ resolved
@@ -17,12 +17,9 @@
 
 [dependencies]
 heapless = "0.5.1"
-<<<<<<< HEAD
 numtoa = "0.2.3"
 hashbrown = "0.6.0"
-=======
 
 [dependencies.serde]
 default-features = false
-version = "1.0.101"
->>>>>>> 34cfe893
+version = "1.0.101"